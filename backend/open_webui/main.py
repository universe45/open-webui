--- conflicted
+++ resolved
@@ -800,7 +800,6 @@
 
 app.add_middleware(PipelineMiddleware)
 
-<<<<<<< HEAD
 
 from urllib.parse import urlencode, parse_qs, urlparse
 
@@ -828,8 +827,6 @@
 app.add_middleware(RedirectMiddleware)
 
 
-=======
->>>>>>> b1554be3
 app.add_middleware(
     CORSMiddleware,
     allow_origins=CORS_ALLOW_ORIGIN,
@@ -2238,122 +2235,7 @@
 #    - Email addresses are considered unique, so we fail registration if the email address is already taken
 @app.get("/oauth/{provider}/callback")
 async def oauth_callback(provider: str, request: Request, response: Response):
-<<<<<<< HEAD
-    if provider not in OAUTH_PROVIDERS:
-        raise HTTPException(404)
-    client = oauth.create_client(provider)
-    try:
-        token = await client.authorize_access_token(request)
-    except Exception as e:
-        log.warning(f"OAuth callback error: {e}")
-        raise HTTPException(400, detail=ERROR_MESSAGES.INVALID_CRED)
-    user_data: UserInfo = token["userinfo"]
-
-    sub = user_data.get("sub")
-    if not sub:
-        log.warning(f"OAuth callback failed, sub is missing: {user_data}")
-        raise HTTPException(400, detail=ERROR_MESSAGES.INVALID_CRED)
-    provider_sub = f"{provider}@{sub}"
-    email_claim = webui_app.state.config.OAUTH_EMAIL_CLAIM
-    email = user_data.get(email_claim, "").lower()
-    # We currently mandate that email addresses are provided
-    if not email:
-        log.warning(f"OAuth callback failed, email is missing: {user_data}")
-        raise HTTPException(400, detail=ERROR_MESSAGES.INVALID_CRED)
-
-    # Check if the user exists
-    user = Users.get_user_by_oauth_sub(provider_sub)
-
-    if not user:
-        # If the user does not exist, check if merging is enabled
-        if OAUTH_MERGE_ACCOUNTS_BY_EMAIL.value:
-            # Check if the user exists by email
-            user = Users.get_user_by_email(email)
-            if user:
-                # Update the user with the new oauth sub
-                Users.update_user_oauth_sub_by_id(user.id, provider_sub)
-
-    if not user:
-        # If the user does not exist, check if signups are enabled
-        if ENABLE_OAUTH_SIGNUP.value:
-            # Check if an existing user with the same email already exists
-            existing_user = Users.get_user_by_email(user_data.get("email", "").lower())
-            if existing_user:
-                raise HTTPException(400, detail=ERROR_MESSAGES.EMAIL_TAKEN)
-
-            picture_claim = webui_app.state.config.OAUTH_PICTURE_CLAIM
-            picture_url = user_data.get(picture_claim, "")
-            if picture_url:
-                # Download the profile image into a base64 string
-                try:
-                    async with aiohttp.ClientSession() as session:
-                        async with session.get(picture_url) as resp:
-                            picture = await resp.read()
-                            base64_encoded_picture = base64.b64encode(picture).decode(
-                                "utf-8"
-                            )
-                            guessed_mime_type = mimetypes.guess_type(picture_url)[0]
-                            if guessed_mime_type is None:
-                                # assume JPG, browsers are tolerant enough of image formats
-                                guessed_mime_type = "image/jpeg"
-                            picture_url = f"data:{guessed_mime_type};base64,{base64_encoded_picture}"
-                except Exception as e:
-                    log.error(f"Error downloading profile image '{picture_url}': {e}")
-                    picture_url = ""
-            if not picture_url:
-                picture_url = "/user.png"
-            username_claim = webui_app.state.config.OAUTH_USERNAME_CLAIM
-            role = (
-                "admin"
-                if Users.get_num_users() == 0
-                else webui_app.state.config.DEFAULT_USER_ROLE
-            )
-            user = Auths.insert_new_auth(
-                email=email,
-                password=get_password_hash(
-                    str(uuid.uuid4())
-                ),  # Random password, not used
-                name=user_data.get(username_claim, "User"),
-                profile_image_url=picture_url,
-                role=role,
-                oauth_sub=provider_sub,
-            )
-
-            if webui_app.state.config.WEBHOOK_URL:
-                post_webhook(
-                    webui_app.state.config.WEBHOOK_URL,
-                    WEBHOOK_MESSAGES.USER_SIGNUP(user.name),
-                    {
-                        "action": "signup",
-                        "message": WEBHOOK_MESSAGES.USER_SIGNUP(user.name),
-                        "user": user.model_dump_json(exclude_none=True),
-                    },
-                )
-        else:
-            raise HTTPException(
-                status.HTTP_403_FORBIDDEN, detail=ERROR_MESSAGES.ACCESS_PROHIBITED
-            )
-
-    jwt_token = create_token(
-        data={"id": user.id},
-        expires_delta=parse_duration(webui_app.state.config.JWT_EXPIRES_IN),
-    )
-
-    # Set the cookie token
-    response.set_cookie(
-        key="token",
-        value=jwt_token,
-        httponly=True,  # Ensures the cookie is not accessible via JavaScript
-        samesite=WEBUI_SESSION_COOKIE_SAME_SITE,
-        secure=WEBUI_SESSION_COOKIE_SECURE,
-    )
-
-    # Redirect back to the frontend with the JWT token
-    redirect_url = f"{request.base_url}auth#token={jwt_token}"
-    return RedirectResponse(url=redirect_url)
-=======
     return await oauth_manager.handle_callback(provider, request, response)
->>>>>>> b1554be3
 
 
 @app.get("/manifest.json")
