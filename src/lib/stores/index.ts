import { APP_NAME } from '$lib/constants';
import { type Writable, writable } from 'svelte/store';
import type { ModelConfig } from '$lib/apis';
import type { Banner } from '$lib/types';
import type { Socket } from 'socket.io-client';
import { KokoroWorker } from '$lib/workers/KokoroWorker';

import emojiShortCodes from '$lib/emoji-shortcodes.json';

// Frontend
export const MODEL_DOWNLOAD_POOL = writable({});

export const mobile = writable(false);

export const socket: Writable<null | Socket> = writable(null);
export const activeUserIds: Writable<null | string[]> = writable(null);
export const USAGE_POOL: Writable<null | string[]> = writable(null);

export const theme = writable('system');

export const shortCodesToEmojis = writable(
	Object.entries(emojiShortCodes).reduce((acc: Record<string, string>, [key, value]) => {
		if (typeof value === 'string') {
			acc[value] = key;
		} else {
			for (const v of value) {
				acc[v] = key;
			}
		}

		return acc;
	}, {} as Record<string, string>)
);

export const TTSWorker = writable<KokoroWorker | null>(null);
export const chatId = writable('');
export const chatTitle = writable('');

export const channels = writable([]);
export const chats = writable(null);
export const pinnedChats = writable([]);
export const tags = writable([]);

export const models: Writable<Model[]> = writable([]);

export const prompts: Writable<null | Prompt[]> = writable(null);
export const knowledge: Writable<null | Document[]> = writable(null);
export const tools = writable(null);
export const functions = writable(null);

export const toolServers = writable([]);

export const banners: Writable<Banner[]> = writable([]);

export const settings: Writable<Settings> = writable({
	chatDirection: 'LTR' // Default value for chatDirection
});

export const showSidebar = writable(false);
export const showSearch = writable(false);
export const showSettings = writable(false);
export const showArchivedChats = writable(false);
export const showChangelog = writable(false);

export const showControls = writable(false);
export const showOverview = writable(false);
export const showArtifacts = writable(false);
export const showCallOverlay = writable(false);

export const artifactCode = writable(null);

export const temporaryChatEnabled = writable(false);
export const scrollPaginationEnabled = writable(false);
export const currentChatPage = writable(1);

export const isLastActiveTab = writable(true);
export const playingNotificationSound = writable(false);

export type Model = OpenAIModel | OllamaModel;

type BaseModel = {
	id: string;
	name: string;
	info?: ModelConfig;
	owned_by: 'ollama' | 'openai' | 'arena';
};

type OllamaModelDetails = {
	parent_model: string;
	format: string;
	family: string;
	families: string[] | null;
	parameter_size: string;
	quantization_level: string;
};

type Settings = {
	copyFormatted?: boolean;
	directConnections?: undefined;
	models?: string[];
	conversationMode?: boolean;
	speechAutoSend?: boolean;
	responseAutoPlayback?: boolean;
	audio?: AudioSettings;
	showUsername?: boolean;
	notificationEnabled?: boolean;
	title?: TitleSettings;
	splitLargeDeltas?: boolean;
	chatDirection: 'LTR' | 'RTL' | 'auto';
	ctrlEnterToSend?: boolean;

	system?: string;
	requestFormat?: string;
	keepAlive?: string;
	seed?: number;
	temperature?: string;
	repeat_penalty?: string;
	top_k?: string;
	top_p?: string;
	num_ctx?: string;
	num_batch?: string;
	num_keep?: string;
	options?: ModelOptions;
};

type ModelOptions = {
	stop?: boolean;
};

type AudioSettings = {
	STTEngine?: string;
	TTSEngine?: string;
	tts?: {
		defaultVoice: string;
		engine: string;
		engineConfig?: {
			dtype: string;
		};
		voice: string;
		playbackRate: number;
	}
	speaker?: string;
	model?: string;
	nonLocalVoices?: boolean;
};

type TitleSettings = {
	auto?: boolean;
	model?: string;
	modelExternal?: string;
	prompt?: string;
};

type Prompt = {
	command: string;
	user_id: string;
	title: string;
	content: string;
	timestamp: number;
};

type Document = {
	collection_name: string;
	filename: string;
	name: string;
	title: string;
};

type Config = {
	audio: {
		tts: {
			engine: string;
			voice: string;
			split_on: string;
		}
	};
	status: boolean;
	name: string;
	version: string;
	default_locale: string;
	default_models: string;
	default_prompt_suggestions: PromptSuggestion[];
	features: {
		auth: boolean;
		auth_trusted_header: boolean;
		enable_api_key: boolean;
		enable_channels: boolean;
		enable_direct_connections: boolean;
		enable_signup: boolean;
		enable_login_form: boolean;
		enable_web_search?: boolean;
		enable_google_drive_integration: boolean;
		enable_onedrive_integration: boolean;
		enable_image_generation: boolean;
		enable_admin_export: boolean;
		enable_admin_chat_access: boolean;
		enable_community_sharing: boolean;
		enable_autocomplete_generation: boolean;
		enable_direct_connections: boolean;
	};
	oauth: {
		providers: {
			[key: string]: string;
		};
	};
<<<<<<< HEAD
	license_metadata: {
		type: string;
		seats: number | undefined;
		organization_name: string;
		html: string;
	};
	user_count: number | undefined;
=======
	ui?: {
		pending_user_overlay_title?: string;
		pending_user_overlay_description?: string;
	};
>>>>>>> ce57710a
};

export interface AdminConfig {
	DEFAULT_USER_ROLE: string;
	ENABLE_SIGNUP: boolean;
	SHOW_ADMIN_DETAILS: boolean;
	ENABLE_API_KEY: boolean;
	ENABLE_API_KEY_ENDPOINT_RESTRICTIONS: boolean;
	API_KEY_ALLOWED_ENDPOINTS: string;
	JWT_EXPIRES_IN: string;
	ENABLE_COMMUNITY_SHARING: boolean;
	ENABLE_MESSAGE_RATING: boolean;
	ENABLE_CHANNELS: boolean;
	ENABLE_USER_WEBHOOKS: boolean;
	WEBUI_URL: string;
}

type PromptSuggestion = {
	content: string;
	title: [string, string];
};

type SessionUser = {
	id: string;
	token: string;
	permissions: {
		workspace: {
			models: string[];
			knowledge: string[];
			prompts: string[];
			tools: string[];
		};
		chat: {
			temporary: boolean;
			temporary_enforced: boolean;
			controls: string;
		};
	};
	email: string;
	name: string;
	role: string;
	profile_image_url: string;
};

export interface OpenAIModel extends BaseModel {
	owned_by: 'openai';
	external: boolean;
	source?: string;
}

export interface OllamaModel extends BaseModel {
	owned_by: 'ollama';
	details: OllamaModelDetails;
	size: number;
	description: string;
	model: string;
	modified_at: string;
	digest: string;
	ollama?: {
		name?: string;
		model?: string;
		modified_at: string;
		size?: number;
		digest?: string;
		details?: {
			parent_model?: string;
			format?: string;
			family?: string;
			families?: string[];
			parameter_size?: string;
			quantization_level?: string;
		};
		urls?: number[];
	};
}

// Backend
export const WEBUI_NAME = writable(APP_NAME);
export const config: Writable<Config | undefined> = writable(undefined);
export const user: Writable<SessionUser | undefined> = writable(undefined);

// Electron App
export const isApp = writable(false);
export const appInfo = writable(null);
export const appData = writable(null);<|MERGE_RESOLUTION|>--- conflicted
+++ resolved
@@ -203,20 +203,10 @@
 			[key: string]: string;
 		};
 	};
-<<<<<<< HEAD
-	license_metadata: {
-		type: string;
-		seats: number | undefined;
-		organization_name: string;
-		html: string;
-	};
-	user_count: number | undefined;
-=======
 	ui?: {
 		pending_user_overlay_title?: string;
 		pending_user_overlay_description?: string;
 	};
->>>>>>> ce57710a
 };
 
 export interface AdminConfig {
