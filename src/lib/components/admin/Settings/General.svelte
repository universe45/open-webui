--- conflicted
+++ resolved
@@ -18,13 +18,8 @@
 	import { compareVersion } from '$lib/utils';
 	import { onMount, getContext } from 'svelte';
 	import { toast } from 'svelte-sonner';
-<<<<<<< HEAD
 	import i18n from '$lib/i18n';
-=======
 	import Textarea from '$lib/components/common/Textarea.svelte';
-
-	const i18n = getContext('i18n');
->>>>>>> ce57710a
 
 	export let saveHandler: Function;
 
