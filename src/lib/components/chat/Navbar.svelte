<script lang="ts">
	import {
		WEBUI_NAME,
		banners,
		chatId,
		config,
		mobile,
		settings,
		showArchivedChats,
		showControls,
		showSidebar,
		temporaryChatEnabled,
		user
	} from '$lib/stores';
	import i18n from '$lib/i18n';

	import ShareChatModal from '../chat/ShareChatModal.svelte';
	import ModelSelector from '../chat/ModelSelector.svelte';
	import Tooltip from '../common/Tooltip.svelte';
	import Menu from '$lib/components/layout/Navbar/Menu.svelte';
	import UserMenu from '$lib/components/layout/Sidebar/UserMenu.svelte';
	import MenuLines from '../icons/MenuLines.svelte';
	import AdjustmentsHorizontal from '../icons/AdjustmentsHorizontal.svelte';

	import PencilSquare from '../icons/PencilSquare.svelte';
	import Banner from '../common/Banner.svelte';

	export let initNewChat: Function;
	export const title: string = $WEBUI_NAME;
	export let shareEnabled: boolean = false;

	export let chat;
	export let history;
	export let selectedModels: string[] | undefined;
	export let showModelSelector = true;

	let showShareChatModal = false;
	let showDownloadChatModal = false;
</script>

<ShareChatModal bind:show={showShareChatModal} chatId={$chatId} />

<button
	id="new-chat-button"
	class="hidden"
	on:click={() => {
		initNewChat();
	}}
	aria-label="New Chat"
/>

<nav class="sticky top-0 z-30 w-full py-1 -mb-8 flex flex-col items-center drag-region">
	<div class="flex items-center w-full pl-1.5 pr-1">
		<div
			class=" bg-linear-to-b via-50% from-white via-white to-transparent dark:from-gray-900 dark:via-gray-900 dark:to-transparent pointer-events-none absolute inset-0 -bottom-7 z-[-1]"
		></div>

		<div class=" flex max-w-full w-full mx-auto px-1 pt-0.5 bg-transparent">
			<div class="flex items-center w-full max-w-full">
				<div
					class="{$showSidebar
						? 'md:hidden'
						: ''} mr-1 self-start flex flex-none items-center text-gray-600 dark:text-gray-400"
				>
					<button
						id="sidebar-toggle-button"
						class="cursor-pointer px-2 py-2 flex rounded-xl hover:bg-gray-50 dark:hover:bg-gray-850 transition"
						on:click={() => {
							showSidebar.set(!$showSidebar);
						}}
						aria-label="Toggle Sidebar"
					>
						<div class=" m-auto self-center">
							<MenuLines />
						</div>
					</button>

					{#if !$mobile}
						<Tooltip content={$i18n.t('New Chat')}>
							<button
								class=" flex {$showSidebar
									? 'md:hidden'
									: ''} cursor-pointer px-2 py-2 rounded-xl text-gray-600 dark:text-gray-400 hover:bg-gray-50 dark:hover:bg-gray-850 transition"
								on:click={() => {
									initNewChat();
								}}
								aria-label="New Chat"
							>
								<div class=" m-auto self-center">
									<PencilSquare className=" size-5" strokeWidth="2" />
								</div>
							</button>
						</Tooltip>
					{/if}
				</div>

				<div
					class="flex-1 overflow-hidden max-w-full py-0.5
			{$showSidebar ? 'ml-1' : ''}
			"
				>
					{#if showModelSelector}
						<ModelSelector bind:selectedModels showSetDefault={!shareEnabled} />
					{/if}
				</div>

				<div class="self-start flex flex-none items-center text-gray-600 dark:text-gray-400">
					<!-- <div class="md:hidden flex self-center w-[1px] h-5 mx-2 bg-gray-300 dark:bg-stone-700" /> -->
					{#if shareEnabled && chat && (chat.id || $temporaryChatEnabled)}
						<Menu
							{chat}
							{shareEnabled}
							shareHandler={() => {
								showShareChatModal = !showShareChatModal;
							}}
							downloadHandler={() => {
								showDownloadChatModal = !showDownloadChatModal;
							}}
						>
							<button
								class="flex cursor-pointer px-2 py-2 rounded-xl hover:bg-gray-50 dark:hover:bg-gray-850 transition"
								id="chat-context-menu-button"
							>
								<div class=" m-auto self-center">
									<svg
										xmlns="http://www.w3.org/2000/svg"
										fill="none"
										viewBox="0 0 24 24"
										stroke-width="1.5"
										stroke="currentColor"
										class="size-5"
									>
										<path
											stroke-linecap="round"
											stroke-linejoin="round"
											d="M6.75 12a.75.75 0 1 1-1.5 0 .75.75 0 0 1 1.5 0ZM12.75 12a.75.75 0 1 1-1.5 0 .75.75 0 0 1 1.5 0ZM18.75 12a.75.75 0 1 1-1.5 0 .75.75 0 0 1 1.5 0Z"
										/>
									</svg>
								</div>
							</button>
						</Menu>
					{/if}

					<Tooltip content={$i18n.t('Controls')}>
						<button
							class=" flex cursor-pointer px-2 py-2 rounded-xl hover:bg-gray-50 dark:hover:bg-gray-850 transition"
							on:click={async () => {
								await showControls.set(!$showControls);
							}}
							aria-label="Controls"
						>
							<div class=" m-auto self-center">
								<AdjustmentsHorizontal className=" size-5" strokeWidth="0.5" />
							</div>
						</button>
					</Tooltip>

					{#if $user !== undefined && $user !== null}
						<UserMenu
							className="max-w-[240px]"
							role={$user?.role}
							help={true}
							on:show={(e) => {
								if (e.detail === 'archived-chat') {
									showArchivedChats.set(true);
								}
							}}
						>
							<button
								class="select-none flex rounded-xl p-1.5 w-full hover:bg-gray-50 dark:hover:bg-gray-850 transition"
								aria-label="User Menu"
							>
								<div class=" self-center">
									<img
										src={$user?.profile_image_url}
										class="size-6 object-cover rounded-full"
										alt="User profile"
										draggable="false"
									/>
								</div>
							</button>
						</UserMenu>
					{/if}
				</div>
			</div>
		</div>
	</div>

<<<<<<< HEAD
	{#if !history.currentId && !$chatId && ($banners.length > 0 || ($config?.license_metadata?.type ?? null) === 'trial' || (($config?.license_metadata?.seats ?? null) !== null && ($config?.user_count ?? 0) > ($config?.license_metadata?.seats ?? 0)))}
=======
	{#if $temporaryChatEnabled && $chatId === 'local'}
		<div class=" w-full z-30 text-center">
			<div class="text-xs text-gray-500">{$i18n.t('Temporary Chat')}</div>
		</div>
	{/if}

	{#if !history.currentId && !$chatId && ($banners.length > 0 || ($config?.license_metadata?.type ?? null) === 'trial' || (($config?.license_metadata?.seats ?? null) !== null && $config?.user_count > $config?.license_metadata?.seats))}
>>>>>>> b5f4c85b
		<div class=" w-full z-30 mt-5">
			<div class=" flex flex-col gap-1 w-full">
				{#if ($config?.license_metadata?.type ?? null) === 'trial'}
					<Banner
						banner={{
							id: 'trial-license-banner',
							timestamp: Date.now(),
							type: 'info',
							title: 'Trial License',
							content: $i18n.t(
								'You are currently using a trial license. Please contact support to upgrade your license.'
							)
						}}
					/>
				{/if}

				{#if ($config?.license_metadata?.seats ?? null) !== null && (($config?.user_count ?? 0) > ($config?.license_metadata?.seats ?? 0))}
					<Banner
						banner={{
							id: 'license-error-banner',
							timestamp: Date.now(),
							type: 'error',
							title: 'License Error',
							content: $i18n.t(
								'Exceeded the number of seats in your license. Please contact support to increase the number of seats.'
							)
						}}
					/>
				{/if}

				{#each $banners.filter( (b) => (b.dismissable ? !JSON.parse(localStorage.getItem('dismissedBannerIds') ?? '[]').includes(b.id) : true) ) as banner}
					<Banner
						{banner}
						on:dismiss={(e) => {
							const bannerId = e.detail;

							localStorage.setItem(
								'dismissedBannerIds',
								JSON.stringify(
									[
										bannerId,
										...JSON.parse(localStorage.getItem('dismissedBannerIds') ?? '[]')
									].filter((id) => $banners.find((b) => b.id === id))
								)
							);
						}}
					/>
				{/each}
			</div>
		</div>
	{/if}
</nav><|MERGE_RESOLUTION|>--- conflicted
+++ resolved
@@ -186,9 +186,6 @@
 		</div>
 	</div>
 
-<<<<<<< HEAD
-	{#if !history.currentId && !$chatId && ($banners.length > 0 || ($config?.license_metadata?.type ?? null) === 'trial' || (($config?.license_metadata?.seats ?? null) !== null && ($config?.user_count ?? 0) > ($config?.license_metadata?.seats ?? 0)))}
-=======
 	{#if $temporaryChatEnabled && $chatId === 'local'}
 		<div class=" w-full z-30 text-center">
 			<div class="text-xs text-gray-500">{$i18n.t('Temporary Chat')}</div>
@@ -196,7 +193,6 @@
 	{/if}
 
 	{#if !history.currentId && !$chatId && ($banners.length > 0 || ($config?.license_metadata?.type ?? null) === 'trial' || (($config?.license_metadata?.seats ?? null) !== null && $config?.user_count > $config?.license_metadata?.seats))}
->>>>>>> b5f4c85b
 		<div class=" w-full z-30 mt-5">
 			<div class=" flex flex-col gap-1 w-full">
 				{#if ($config?.license_metadata?.type ?? null) === 'trial'}
