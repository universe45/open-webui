<script lang="ts">
	import i18n from '$lib/i18n';
	import { toast } from 'svelte-sonner';
	import { marked } from 'marked';

	import { onMount, getContext, tick, createEventDispatcher } from 'svelte';
	import { blur, fade } from 'svelte/transition';

	const dispatch = createEventDispatcher();

	import { config, user, models as _models, temporaryChatEnabled } from '$lib/stores';
	import { sanitizeResponseContent, extractCurlyBraceWords } from '$lib/utils';
	import { WEBUI_BASE_URL } from '$lib/constants';
	import Suggestions from './Suggestions.svelte';
	import Tooltip from '$lib/components/common/Tooltip.svelte';
	import EyeSlash from '$lib/components/icons/EyeSlash.svelte';
	import MessageInput from './MessageInput.svelte';


	export let transparentBackground = false;

	export let createMessagePair: Function;
	export let stopResponse: Function;

	export let autoScroll = false;

	export let atSelectedModel: Model | undefined;
	export let selectedModels: [''];

	export let history;

	export let prompt = '';
	export let files: any[] = [];

	export let selectedToolIds = [];
	export let selectedFilterIds = [];

	export let imageGenerationEnabled = false;
	export let codeInterpreterEnabled = false;
	export let webSearchEnabled = false;

	export let toolServers: any[] = [];

	let models = [];

	const selectSuggestionPrompt = async (p: any) => {
		let text = p;

		if (p.includes('{{CLIPBOARD}}')) {
			const clipboardText = await navigator.clipboard.readText().catch((err) => {
				toast.error($i18n.t('Failed to read clipboard contents'));
				return '{{CLIPBOARD}}';
			});

			text = p.replaceAll('{{CLIPBOARD}}', clipboardText);

			console.log('Clipboard text:', clipboardText, text);
		}

		prompt = text;

		console.log(prompt);
		await tick();

		const chatInputContainerElement = document.getElementById('chat-input-container');
		const chatInputElement = document.getElementById('chat-input');

		if (chatInputContainerElement) {
			chatInputContainerElement.scrollTop = chatInputContainerElement.scrollHeight;
		}

		await tick();
		if (chatInputElement) {
			chatInputElement.focus();
			chatInputElement.dispatchEvent(new Event('input'));
		}

		await tick();
	};

	let selectedModelIdx = 0;

	$: if (selectedModels.length > 0) {
		selectedModelIdx = models.length - 1;
	}

	$: models = selectedModels.map((id) => $_models.find((m) => m.id === id));

	onMount(() => {});
</script>

<div class="m-auto w-full max-w-6xl px-2 @2xl:px-20 translate-y-6 py-24 text-center">
	{#if $temporaryChatEnabled}
		<Tooltip
			content={$i18n.t("This chat won't appear in history and your messages will not be saved.")}
			className="w-full flex justify-center mb-0.5"
			placement="top"
		>
			<div class="flex items-center gap-2 text-gray-500 font-medium text-lg my-2 w-fit">
				<EyeSlash strokeWidth="2.5" className="size-5" />{$i18n.t('Temporary Chat')}
			</div>
		</Tooltip>
	{/if}

	<div
		class="w-full text-3xl text-gray-800 dark:text-gray-100 text-center flex items-center gap-4 font-primary"
	>
		<div class="w-full flex flex-col justify-center items-center">
<<<<<<< HEAD
			<div class="flex flex-col justify-center gap-3 @sm:gap-3.5 w-fit px-5">
=======
			<div class="flex flex-row justify-center gap-3 @sm:gap-3.5 w-fit px-5 max-w-xl">
>>>>>>> b5f4c85b
				<div class="flex shrink-0 justify-center">
					<div class="flex -space-x-4 mb-0.5" in:fade={{ duration: 100 }}>
						{#each models as model, modelIdx}
							<Tooltip
								content={(models[modelIdx]?.info?.meta?.tags ?? [])
									.map((tag) => tag.name.toUpperCase())
									.join(', ')}
								placement="top"
							>
								<button
									on:click={() => {
										selectedModelIdx = modelIdx;
									}}
								>
									<img
										crossorigin="anonymous"
										src={model?.info?.meta?.profile_image_url ??
											($i18n.language === 'dg-DG'
												? `/doge.png`
												: `${WEBUI_BASE_URL}/static/favicon.png`)}
										class=" size-34 @sm:size-36 rounded-full border-[1px] border-gray-100 dark:border-none"
										alt="logo"
										draggable="false"
									/>
								</button>
							</Tooltip>
						{/each}
					</div>
				</div>

				<div
					class=" text-3xl @sm:text-3xl line-clamp-1 flex items-center"
					in:fade={{ duration: 100 }}
				>
					{#if models[selectedModelIdx]?.name}
						<Tooltip
							content={models[selectedModelIdx]?.name}
							placement="top"
							className=" flex items-center "
						>
							<span class="line-clamp-1">
								{models[selectedModelIdx]?.name}
							</span>
						</Tooltip>
					{:else}
						{$i18n.t('Hello, {{name}}', { name: $user?.name })}
					{/if}
				</div>
			</div>

			<div class="flex mt-1 mb-2">
				<div in:fade={{ duration: 100, delay: 50 }}>
					{#if models[selectedModelIdx]?.info?.meta?.description ?? null}
						<Tooltip
							className=" w-fit"
							content={marked.parse(
								sanitizeResponseContent(models[selectedModelIdx]?.info?.meta?.description ?? '')
							)}
							placement="top"
						>
							<div
								class="mt-0.5 px-2 text-sm font-normal text-gray-500 dark:text-gray-400 line-clamp-2 max-w-xl markdown"
							>
								{@html marked.parse(
									sanitizeResponseContent(models[selectedModelIdx]?.info?.meta?.description ?? '')
								)}
							</div>
						</Tooltip>

						{#if models[selectedModelIdx]?.info?.meta?.user}
							<div class="mt-0.5 text-sm font-normal text-gray-400 dark:text-gray-500">
								By
								{#if models[selectedModelIdx]?.info?.meta?.user.community}
									<a
										href="https://openwebui.com/m/{models[selectedModelIdx]?.info?.meta?.user
											.username}"
										>{models[selectedModelIdx]?.info?.meta?.user.name
											? models[selectedModelIdx]?.info?.meta?.user.name
											: `@${models[selectedModelIdx]?.info?.meta?.user.username}`}</a
									>
								{:else}
									{models[selectedModelIdx]?.info?.meta?.user.name}
								{/if}
							</div>
						{/if}
					{/if}
				</div>
			</div>

			<div class="text-base font-normal @md:max-w-3xl w-full py-3 {atSelectedModel ? 'mt-2' : ''}">
				<MessageInput
					{history}
					{selectedModels}
					bind:files
					bind:prompt
					bind:autoScroll
					bind:selectedToolIds
					bind:selectedFilterIds
					bind:imageGenerationEnabled
					bind:codeInterpreterEnabled
					bind:webSearchEnabled
					bind:atSelectedModel
					{toolServers}
					{transparentBackground}
					{stopResponse}
					{createMessagePair}
					placeholder={$i18n.t('How can I help you today?')}
					onChange={(input) => {
						if (!$temporaryChatEnabled) {
							if (input.prompt !== null) {
								localStorage.setItem(`chat-input`, JSON.stringify(input));
							} else {
								localStorage.removeItem(`chat-input`);
							}
						}
					}}
					on:upload={(e) => {
						dispatch('upload', e.detail);
					}}
					on:submit={(e) => {
						dispatch('submit', e.detail);
					}}
				/>
			</div>
		</div>
	</div>
	<div class="mx-auto max-w-2xl font-primary mt-2" in:fade={{ duration: 200, delay: 200 }}>
		<div class="mx-5">
			<Suggestions
				suggestionPrompts={atSelectedModel?.info?.meta?.suggestion_prompts ??
					models[selectedModelIdx]?.info?.meta?.suggestion_prompts ??
					$config?.default_prompt_suggestions ??
					[]}
				inputValue={prompt}
				on:select={(e) => {
					selectSuggestionPrompt(e.detail);
				}}
			/>
		</div>
	</div>
</div><|MERGE_RESOLUTION|>--- conflicted
+++ resolved
@@ -106,11 +106,7 @@
 		class="w-full text-3xl text-gray-800 dark:text-gray-100 text-center flex items-center gap-4 font-primary"
 	>
 		<div class="w-full flex flex-col justify-center items-center">
-<<<<<<< HEAD
-			<div class="flex flex-col justify-center gap-3 @sm:gap-3.5 w-fit px-5">
-=======
 			<div class="flex flex-row justify-center gap-3 @sm:gap-3.5 w-fit px-5 max-w-xl">
->>>>>>> b5f4c85b
 				<div class="flex shrink-0 justify-center">
 					<div class="flex -space-x-4 mb-0.5" in:fade={{ duration: 100 }}>
 						{#each models as model, modelIdx}
