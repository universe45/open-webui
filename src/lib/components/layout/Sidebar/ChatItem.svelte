--- conflicted
+++ resolved
@@ -135,15 +135,7 @@
 		dispatch('change');
 	};
 
-<<<<<<< HEAD
-	const focusEdit = (node: HTMLInputElement) => {
-		node.focus();
-	};
-
-	let itemElement: any;
-=======
-	let itemElement;
->>>>>>> 4ce1e887
+	let itemElement: HTMLDivElement;
 
 	let generating = false;
 	let doubleClicked = false;
