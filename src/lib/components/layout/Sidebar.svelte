--- conflicted
+++ resolved
@@ -509,13 +509,8 @@
 					<div class="self-center mx-1.5">
 						<img
 							crossorigin="anonymous"
-<<<<<<< HEAD
-							src={$user?.profile_image_url}
-							class=" size-5 -translate-x-1.5 rounded-full"
-=======
 							src="{WEBUI_BASE_URL}/static/favicon.png"
 							class="sidebar-new-chat-icon size-5 -translate-x-1.5 rounded-full"
->>>>>>> b5f4c85b
 							alt="logo"
 						/>
 					</div>
