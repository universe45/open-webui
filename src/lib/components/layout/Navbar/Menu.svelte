<script lang="ts">
	import { toast } from 'svelte-sonner';
	import { DropdownMenu } from 'bits-ui';
	import { getContext } from 'svelte';

	import fileSaver from 'file-saver';
	const { saveAs } = fileSaver;

	import jsPDF from 'jspdf';
	import html2canvas from 'html2canvas-pro';

	import { downloadChatAsPDF } from '$lib/apis/utils';
	import { copyToClipboard, createMessagesList } from '$lib/utils';

	import {
		showOverview,
		showControls,
		showArtifacts,
		mobile,
		temporaryChatEnabled,
		theme,
		user,
		settings
	} from '$lib/stores';
	import { flyAndScale } from '$lib/utils/transitions';

	import Dropdown from '$lib/components/common/Dropdown.svelte';
	import Tags from '$lib/components/chat/Tags.svelte';
	import Map from '$lib/components/icons/Map.svelte';
	import Clipboard from '$lib/components/icons/Clipboard.svelte';
	import AdjustmentsHorizontal from '$lib/components/icons/AdjustmentsHorizontal.svelte';
	import Cube from '$lib/components/icons/Cube.svelte';
	import { getChatById } from '$lib/apis/chats';
	import i18n from '$lib/i18n';

	export const shareEnabled: boolean = false;
	export let shareHandler: Function;
	export const downloadHandler: Function = () => {};

	// export let tagHandler: Function;

	export let chat;
	export let onClose: Function = () => {};

	const getChatAsText = async () => {
		const history = chat.chat.history;
		const messages = createMessagesList(history, history.currentId);
		const chatText = messages.reduce((a: string, message: { role: string; content: string }, i: number, arr: { role: string; content: string }[]) => {
			return `${a}### ${message.role.toUpperCase()}\n${message.content}\n\n`;
		}, '');

		return chatText.trim();
	};

	const downloadTxt = async () => {
		const chatText = await getChatAsText();

		let blob = new Blob([chatText], {
			type: 'text/plain'
		});

		saveAs(blob, `chat-${chat.chat.title}.txt`);
	};

	const downloadPdf = async () => {
<<<<<<< HEAD
		const containerElement = document.getElementById('messages-container');

		if (containerElement) {
			try {
				const isDarkMode = document.documentElement.classList.contains('dark');

				console.log('isDarkMode', isDarkMode);

				// Define a fixed virtual screen size
				const virtualWidth = 800; // Fixed width (adjust as needed)
				// Clone the container to avoid layout shifts
				const clonedElement = containerElement.cloneNode(true) as HTMLElement;
				clonedElement.classList.add('text-black');
				clonedElement.classList.add('dark:text-white');
				clonedElement.style.width = `${virtualWidth}px`; // Apply fixed width
				clonedElement.style.height = 'auto'; // Allow content to expand

				document.body.appendChild(clonedElement); // Temporarily add to DOM

				// Render to canvas with predefined width
				const canvas = await html2canvas(clonedElement, {
					backgroundColor: isDarkMode ? '#000' : '#fff',
					useCORS: true,
					scale: 2, // Keep at 1x to avoid unexpected enlargements
					width: virtualWidth, // Set fixed virtual screen width
					windowWidth: virtualWidth // Ensure consistent rendering
				});

				document.body.removeChild(clonedElement); // Clean up temp element

				const imgData = canvas.toDataURL('image/png');

				// A4 page settings
				const pdf = new jsPDF('p', 'mm', 'a4');
				const imgWidth = 210; // A4 width in mm
				const pageHeight = 297; // A4 height in mm

				// Maintain aspect ratio
				const imgHeight = (canvas.height * imgWidth) / canvas.width;
				let heightLeft = imgHeight;
				let position = 0;

				// Set page background for dark mode
				if (isDarkMode) {
					pdf.setFillColor(0, 0, 0);
					pdf.rect(0, 0, imgWidth, pageHeight, 'F'); // Apply black bg
=======
		if ($settings?.stylizedPdfExport ?? true) {
			const containerElement = document.getElementById('messages-container');

			if (containerElement) {
				try {
					const isDarkMode = document.documentElement.classList.contains('dark');
					const virtualWidth = 800; // Fixed width in px
					const pagePixelHeight = 1200; // Each slice height (adjust to avoid canvas bugs; generally 2–4k is safe)

					// Clone & style once
					const clonedElement = containerElement.cloneNode(true);
					clonedElement.classList.add('text-black');
					clonedElement.classList.add('dark:text-white');
					clonedElement.style.width = `${virtualWidth}px`;
					clonedElement.style.position = 'absolute';
					clonedElement.style.left = '-9999px'; // Offscreen
					clonedElement.style.height = 'auto';
					document.body.appendChild(clonedElement);

					// Get total height after attached to DOM
					const totalHeight = clonedElement.scrollHeight;
					let offsetY = 0;
					let page = 0;

					// Prepare PDF
					const pdf = new jsPDF('p', 'mm', 'a4');
					const imgWidth = 210; // A4 mm
					const pageHeight = 297; // A4 mm

					while (offsetY < totalHeight) {
						// For each slice, adjust scrollTop to show desired part
						clonedElement.scrollTop = offsetY;

						// Optionally: mask/hide overflowing content via CSS if needed
						clonedElement.style.maxHeight = `${pagePixelHeight}px`;
						// Only render the visible part
						const canvas = await html2canvas(clonedElement, {
							backgroundColor: isDarkMode ? '#000' : '#fff',
							useCORS: true,
							scale: 2,
							width: virtualWidth,
							height: Math.min(pagePixelHeight, totalHeight - offsetY),
							// Optionally: y offset for correct region?
							windowWidth: virtualWidth
							//windowHeight: pagePixelHeight,
						});
						const imgData = canvas.toDataURL('image/png');
						// Maintain aspect ratio
						const imgHeight = (canvas.height * imgWidth) / canvas.width;
						const position = 0; // Always first line, since we've clipped vertically

						if (page > 0) pdf.addPage();

						// Set page background for dark mode
						if (isDarkMode) {
							pdf.setFillColor(0, 0, 0);
							pdf.rect(0, 0, imgWidth, pageHeight, 'F'); // black bg
						}

						pdf.addImage(imgData, 'PNG', 0, position, imgWidth, imgHeight);

						offsetY += pagePixelHeight;
						page++;
					}

					document.body.removeChild(clonedElement);

					pdf.save(`chat-${chat.chat.title}.pdf`);
				} catch (error) {
					console.error('Error generating PDF', error);
>>>>>>> ce57710a
				}
			}
		} else {
			console.log('Downloading PDF');

			const chatText = await getChatAsText();

			const doc = new jsPDF();

			// Margins
			const left = 15;
			const top = 20;
			const right = 15;
			const bottom = 20;

			const pageWidth = doc.internal.pageSize.getWidth();
			const pageHeight = doc.internal.pageSize.getHeight();
			const usableWidth = pageWidth - left - right;
			const usableHeight = pageHeight - top - bottom;

			// Font size and line height
			const fontSize = 8;
			doc.setFontSize(fontSize);
			const lineHeight = fontSize * 1; // adjust if needed

			// Split the markdown into lines (handles \n)
			const paragraphs = chatText.split('\n');

			let y = top;

			for (let paragraph of paragraphs) {
				// Wrap each paragraph to fit the width
				const lines = doc.splitTextToSize(paragraph, usableWidth);

				for (let line of lines) {
					// If the line would overflow the bottom, add a new page
					if (y + lineHeight > pageHeight - bottom) {
						doc.addPage();
						y = top;
					}
					doc.text(line, left, y);
					y += lineHeight * 0.5;
				}
				// Add empty line at paragraph breaks
				y += lineHeight * 0.1;
			}

			doc.save(`chat-${chat.chat.title}.pdf`);
		}
	};

	const downloadJSONExport = async () => {
		if (chat.id) {
			let chatObj = null;

			if (chat.id === 'local' || $temporaryChatEnabled) {
				chatObj = chat;
			} else {
				chatObj = await getChatById(localStorage.token, chat.id);
			}

			let blob = new Blob([JSON.stringify([chatObj])], {
				type: 'application/json'
			});
			saveAs(blob, `chat-export-${Date.now()}.json`);
		}
	};
</script>

<Dropdown
	on:change={(e) => {
		if (e.detail === false) {
			onClose();
		}
	}}
>
	<slot />

	<div slot="content">
		<DropdownMenu.Content
			class="w-full max-w-[200px] rounded-xl px-1 py-1.5  z-50 bg-white dark:bg-gray-850 dark:text-white shadow-lg"
			sideOffset={8}
			side="bottom"
			align="end"
			transition={flyAndScale}
		>
			<!-- <DropdownMenu.Item
				class="flex gap-2 items-center px-3 py-2 text-sm  cursor-pointer dark:hover:bg-gray-800 rounded-md"
				on:click={async () => {
					await showSettings.set(!$showSettings);
				}}
			>
				<svg
					xmlns="http://www.w3.org/2000/svg"
					fill="none"
					viewBox="0 0 24 24"
					stroke-width="1.5"
					stroke="currentColor"
					class="size-4"
				>
					<path
						stroke-linecap="round"
						stroke-linejoin="round"
						d="M9.594 3.94c.09-.542.56-.94 1.11-.94h2.593c.55 0 1.02.398 1.11.94l.213 1.281c.063.374.313.686.645.87.074.04.147.083.22.127.325.196.72.257 1.075.124l1.217-.456a1.125 1.125 0 0 1 1.37.49l1.296 2.247a1.125 1.125 0 0 1-.26 1.431l-1.003.827c-.293.241-.438.613-.43.992a7.723 7.723 0 0 1 0 .255c-.008.378.137.75.43.991l1.004.827c.424.35.534.955.26 1.43l-1.298 2.247a1.125 1.125 0 0 1-1.369.491l-1.217-.456c-.355-.133-.75-.072-1.076.124a6.47 6.47 0 0 1-.22.128c-.331.183-.581.495-.644.869l-.213 1.281c-.09.543-.56.94-1.11.94h-2.594c-.55 0-1.019-.398-1.11-.94l-.213-1.281c-.062-.374-.312-.686-.644-.87a6.52 6.52 0 0 1-.22-.127c-.325-.196-.72-.257-1.076-.124l-1.217.456a1.125 1.125 0 0 1-1.369-.49l-1.297-2.247a1.125 1.125 0 0 1 .26-1.431l1.004-.827c.292-.24.437-.613.43-.991a6.932 6.932 0 0 1 0-.255c.007-.38-.138-.751-.43-.992l-1.004-.827a1.125 1.125 0 0 1-.26-1.43l1.297-2.247a1.125 1.125 0 0 1 1.37-.491l1.216.456c.356.133.751.072 1.076-.124.072-.044.146-.086.22-.128.332-.183.582-.495.644-.869l.214-1.28Z"
					/>
					<path
						stroke-linecap="round"
						stroke-linejoin="round"
						d="M15 12a3 3 0 1 1-6 0 3 3 0 0 1 6 0Z"
					/>
				</svg>
				<div class="flex items-center">{$i18n.t('Settings')}</div>
			</DropdownMenu.Item> -->

			{#if $mobile}
				<DropdownMenu.Item
					class="flex gap-2 items-center px-3 py-2 text-sm  cursor-pointer hover:bg-gray-50 dark:hover:bg-gray-800 rounded-md"
					id="chat-controls-button"
					on:click={async () => {
						await showControls.set(true);
						await showOverview.set(false);
						await showArtifacts.set(false);
					}}
				>
					<AdjustmentsHorizontal className=" size-4" strokeWidth="0.5" />
					<div class="flex items-center">{$i18n.t('Controls')}</div>
				</DropdownMenu.Item>
			{/if}

			{#if !$temporaryChatEnabled && ($user?.role === 'admin' || ($user.permissions?.chat?.share ?? true))}
				<DropdownMenu.Item
					class="flex gap-2 items-center px-3 py-2 text-sm  cursor-pointer hover:bg-gray-50 dark:hover:bg-gray-800 rounded-md"
					id="chat-share-button"
					on:click={() => {
						shareHandler();
					}}
				>
					<svg
						xmlns="http://www.w3.org/2000/svg"
						viewBox="0 0 24 24"
						fill="currentColor"
						class="size-4"
					>
						<path
							fill-rule="evenodd"
							d="M15.75 4.5a3 3 0 1 1 .825 2.066l-8.421 4.679a3.002 3.002 0 0 1 0 1.51l8.421 4.679a3 3 0 1 1-.729 1.31l-8.421-4.678a3 3 0 1 1 0-4.132l8.421-4.679a3 3 0 0 1-.096-.755Z"
							clip-rule="evenodd"
						/>
					</svg>
					<div class="flex items-center">{$i18n.t('Share')}</div>
				</DropdownMenu.Item>
			{/if}

			<DropdownMenu.Item
				class="flex gap-2 items-center px-3 py-2 text-sm  cursor-pointer hover:bg-gray-50 dark:hover:bg-gray-800 rounded-md"
				id="chat-overview-button"
				on:click={async () => {
					await showControls.set(true);
					await showOverview.set(true);
					await showArtifacts.set(false);
				}}
			>
				<Map className=" size-4" strokeWidth="1.5" />
				<div class="flex items-center">{$i18n.t('Overview')}</div>
			</DropdownMenu.Item>

			<DropdownMenu.Item
				class="flex gap-2 items-center px-3 py-2 text-sm  cursor-pointer hover:bg-gray-50 dark:hover:bg-gray-800 rounded-md"
				id="chat-overview-button"
				on:click={async () => {
					await showControls.set(true);
					await showArtifacts.set(true);
					await showOverview.set(false);
				}}
			>
				<Cube className=" size-4" strokeWidth="1.5" />
				<div class="flex items-center">{$i18n.t('Artifacts')}</div>
			</DropdownMenu.Item>

			<DropdownMenu.Sub>
				<DropdownMenu.SubTrigger
					class="flex gap-2 items-center px-3 py-2 text-sm  cursor-pointer hover:bg-gray-50 dark:hover:bg-gray-800 rounded-md"
				>
					<svg
						xmlns="http://www.w3.org/2000/svg"
						fill="none"
						viewBox="0 0 24 24"
						stroke-width="1.5"
						stroke="currentColor"
						class="size-4"
					>
						<path
							stroke-linecap="round"
							stroke-linejoin="round"
							d="M3 16.5v2.25A2.25 2.25 0 0 0 5.25 21h13.5A2.25 2.25 0 0 0 21 18.75V16.5M16.5 12 12 16.5m0 0L7.5 12m4.5 4.5V3"
						/>
					</svg>

					<div class="flex items-center">{$i18n.t('Download')}</div>
				</DropdownMenu.SubTrigger>
				<DropdownMenu.SubContent
					class="w-full rounded-xl px-1 py-1.5 z-50 bg-white dark:bg-gray-850 dark:text-white shadow-lg"
					transition={flyAndScale}
					sideOffset={8}
				>
					{#if $user?.role === 'admin' || ($user.permissions?.chat?.export ?? true)}
						<DropdownMenu.Item
							class="flex gap-2 items-center px-3 py-2 text-sm  cursor-pointer hover:bg-gray-50 dark:hover:bg-gray-800 rounded-md"
							on:click={() => {
								downloadJSONExport();
							}}
						>
							<div class="flex items-center line-clamp-1">{$i18n.t('Export chat (.json)')}</div>
						</DropdownMenu.Item>
					{/if}
					<DropdownMenu.Item
						class="flex gap-2 items-center px-3 py-2 text-sm  cursor-pointer hover:bg-gray-50 dark:hover:bg-gray-800 rounded-md"
						on:click={() => {
							downloadTxt();
						}}
					>
						<div class="flex items-center line-clamp-1">{$i18n.t('Plain text (.txt)')}</div>
					</DropdownMenu.Item>

					<DropdownMenu.Item
						class="flex gap-2 items-center px-3 py-2 text-sm  cursor-pointer hover:bg-gray-50 dark:hover:bg-gray-800 rounded-md"
						on:click={() => {
							downloadPdf();
						}}
					>
						<div class="flex items-center line-clamp-1">{$i18n.t('PDF document (.pdf)')}</div>
					</DropdownMenu.Item>
				</DropdownMenu.SubContent>
			</DropdownMenu.Sub>

			<DropdownMenu.Item
				class="flex gap-2 items-center px-3 py-2 text-sm  cursor-pointer hover:bg-gray-50 dark:hover:bg-gray-800 rounded-md"
				id="chat-copy-button"
				on:click={async () => {
					const res = await copyToClipboard(await getChatAsText()).catch((e) => {
						console.error(e);
					});

					if (res) {
						toast.success($i18n.t('Copied to clipboard'));
					}
				}}
			>
				<Clipboard className=" size-4" strokeWidth="1.5" />
				<div class="flex items-center">{$i18n.t('Copy')}</div>
			</DropdownMenu.Item>

			{#if !$temporaryChatEnabled}
				<hr class="border-gray-100 dark:border-gray-850 my-0.5" />

				<div class="flex p-1">
					<Tags chatId={chat.id} />
				</div>
			{/if}
		</DropdownMenu.Content>
	</div>
</Dropdown><|MERGE_RESOLUTION|>--- conflicted
+++ resolved
@@ -63,54 +63,6 @@
 	};
 
 	const downloadPdf = async () => {
-<<<<<<< HEAD
-		const containerElement = document.getElementById('messages-container');
-
-		if (containerElement) {
-			try {
-				const isDarkMode = document.documentElement.classList.contains('dark');
-
-				console.log('isDarkMode', isDarkMode);
-
-				// Define a fixed virtual screen size
-				const virtualWidth = 800; // Fixed width (adjust as needed)
-				// Clone the container to avoid layout shifts
-				const clonedElement = containerElement.cloneNode(true) as HTMLElement;
-				clonedElement.classList.add('text-black');
-				clonedElement.classList.add('dark:text-white');
-				clonedElement.style.width = `${virtualWidth}px`; // Apply fixed width
-				clonedElement.style.height = 'auto'; // Allow content to expand
-
-				document.body.appendChild(clonedElement); // Temporarily add to DOM
-
-				// Render to canvas with predefined width
-				const canvas = await html2canvas(clonedElement, {
-					backgroundColor: isDarkMode ? '#000' : '#fff',
-					useCORS: true,
-					scale: 2, // Keep at 1x to avoid unexpected enlargements
-					width: virtualWidth, // Set fixed virtual screen width
-					windowWidth: virtualWidth // Ensure consistent rendering
-				});
-
-				document.body.removeChild(clonedElement); // Clean up temp element
-
-				const imgData = canvas.toDataURL('image/png');
-
-				// A4 page settings
-				const pdf = new jsPDF('p', 'mm', 'a4');
-				const imgWidth = 210; // A4 width in mm
-				const pageHeight = 297; // A4 height in mm
-
-				// Maintain aspect ratio
-				const imgHeight = (canvas.height * imgWidth) / canvas.width;
-				let heightLeft = imgHeight;
-				let position = 0;
-
-				// Set page background for dark mode
-				if (isDarkMode) {
-					pdf.setFillColor(0, 0, 0);
-					pdf.rect(0, 0, imgWidth, pageHeight, 'F'); // Apply black bg
-=======
 		if ($settings?.stylizedPdfExport ?? true) {
 			const containerElement = document.getElementById('messages-container');
 
@@ -181,7 +133,6 @@
 					pdf.save(`chat-${chat.chat.title}.pdf`);
 				} catch (error) {
 					console.error('Error generating PDF', error);
->>>>>>> ce57710a
 				}
 			}
 		} else {
