<script lang="ts">
	import { onMount, getContext } from 'svelte';
	const i18n = getContext('i18n');

	import panzoom, { type PanZoom } from 'panzoom';

	import DOMPurify from 'dompurify';
	import DocumentDuplicate from '../icons/DocumentDuplicate.svelte';
	import { copyToClipboard } from '$lib/utils';
	import { toast } from 'svelte-sonner';
	import Tooltip from './Tooltip.svelte';
	import Clipboard from '../icons/Clipboard.svelte';
	import Reset from '../icons/Reset.svelte';

	export let className = '';
	export let svg = '';
	export let content = '';

	let instance: PanZoom;

	let sceneParentElement: HTMLElement;
	let sceneElement: HTMLElement;

	$: if (sceneElement) {
		instance = panzoom(sceneElement, {
			bounds: true,
			boundsPadding: 0.1,

			zoomSpeed: 0.065
		});
	}
	function resetPanZoomViewport() {
<<<<<<< HEAD
		console.log('Reset View');
		instance.moveTo(0, 0);
		instance.zoomAbs(0, 0, 1);
=======
		console.log('Reset View')
		instance.moveTo(0, 0);
		instance.zoomAbs(0,0,1);
>>>>>>> 5a720a4a
		console.log(instance.getTransform());
	}
</script>

<div bind:this={sceneParentElement} class="relative {className}">
	<div bind:this={sceneElement} class="flex h-full max-h-full justify-center items-center">
		{@html svg}
	</div>

	{#if content}
		<div class=" absolute top-1 right-1">
			<Tooltip content={$i18n.t('Copy to clipboard')}>
				<button
					class="p-1.5 rounded-lg border border-gray-100 dark:border-none dark:bg-gray-850 hover:bg-gray-50 dark:hover:bg-gray-800 transition"
					on:click={() => {
						copyToClipboard(content);
						toast.success($i18n.t('Copied to clipboard'));
					}}
				>
					<Clipboard className=" size-4" strokeWidth="1.5" />
				</button>
			</Tooltip>
		</div>
		<div class=" absolute top-1 right-10">
			<Tooltip content={$i18n.t('Reset view')}>
				<button
					class="p-1.5 rounded-lg border border-gray-100 dark:border-none dark:bg-gray-850 hover:bg-gray-50 dark:hover:bg-gray-800 transition"
					on:click={() => {
						resetPanZoomViewport();
						toast.success($i18n.t('Reset view'));
					}}
				>
					<Reset className=" size-4" />
				</button>
			</Tooltip>
		</div>
	{/if}
</div><|MERGE_RESOLUTION|>--- conflicted
+++ resolved
@@ -29,18 +29,12 @@
 			zoomSpeed: 0.065
 		});
 	}
-	function resetPanZoomViewport() {
-<<<<<<< HEAD
-		console.log('Reset View');
-		instance.moveTo(0, 0);
-		instance.zoomAbs(0, 0, 1);
-=======
-		console.log('Reset View')
-		instance.moveTo(0, 0);
-		instance.zoomAbs(0,0,1);
->>>>>>> 5a720a4a
-		console.log(instance.getTransform());
-	}
+function resetPanZoomViewport() {
+    console.log('Reset View');
+    instance.moveTo(0, 0);
+    instance.zoomAbs(0, 0, 1);
+    console.log(instance.getTransform());
+}
 </script>
 
 <div bind:this={sceneParentElement} class="relative {className}">
