--- conflicted
+++ resolved
@@ -1,11 +1,7 @@
 import adapter from '@sveltejs/adapter-static';
 import * as child_process from 'node:child_process';
 import { vitePreprocess } from '@sveltejs/vite-plugin-svelte';
-<<<<<<< HEAD
-// Removed unused 'preprocess' import
-=======
 import fs from 'node:fs';
->>>>>>> ce57710a
 
 /** @type {import('@sveltejs/kit').Config} */
 const config = {
